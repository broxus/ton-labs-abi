<<<<<<< HEAD
/*
* Copyright 2018-2020 TON DEV SOLUTIONS LTD.
*
* Licensed under the SOFTWARE EVALUATION License (the "License"); you may not use
* this file except in compliance with the License.
*
* Unless required by applicable law or agreed to in writing, software
* distributed under the License is distributed on an "AS IS" BASIS,
* WITHOUT WARRANTIES OR CONDITIONS OF ANY KIND, either express or implied.
* See the License for the specific TON DEV software governing permissions and
* limitations under the License.
*/

use token::Detokenizer;
use Int;

use Token;
use {Param, ParamType};
use {TokenValue, Uint};
use Function;
use ton_types::BuilderData;
use ton_types::IBitstring;

#[test]
fn int_json_representation() {
    let value = Detokenizer::detokenize_to_json_value(
        &[
            Param::new("u8", ParamType::Uint(8)),
            Param::new("i32", ParamType::Int(32)),
            Param::new("u256", ParamType::Uint(256)),
            Param::new("u128", ParamType::Uint(128)),
            Param::new("i256", ParamType::Int(256)),
        ],
        &[
            Token::new("u8", TokenValue::Uint(Uint::new(1, 8))),
            Token::new("i32", TokenValue::Int(Int::new(-1, 32))),
            Token::new("u256", TokenValue::Uint(Uint::new(1, 256))),
            Token::new("u128", TokenValue::Uint(Uint::new(1, 128))),
            Token::new("i256", TokenValue::Int(Int::new(-1, 256))),
        ],
    )
    .unwrap();
    assert_eq!(
        value,
        serde_json::json!({
            "u8": "1",
            "i32": "-1",
            "u256": "0x0000000000000000000000000000000000000000000000000000000000000001",
            "u128": "1",
            "i256": "-1",
        })
    );
}

#[test]
fn test_encode_internal_output() {
    let func: Function = Function {
        abi_version: 2,
        name: "func".to_string(),
        header: [].to_vec(),
        inputs: [].to_vec(),
        outputs: [].to_vec(),
        input_id: 0,
        output_id: 0,
    };

    let tokens =
        [
            Token::new("u8", TokenValue::Uint(Uint::new(1, 8))),
            Token::new("i32", TokenValue::Int(Int::new(-1, 32))),
            Token::new("u256", TokenValue::Uint(Uint::new(1, 256))),
            Token::new("u128", TokenValue::Uint(Uint::new(1, 128))),
            Token::new("i256", TokenValue::Int(Int::new(-1, 256))),
        ];
    let test_tree = func.encode_internal_output(1u32 << 31, &tokens).unwrap();

    let mut expected_tree = BuilderData::new();
    expected_tree.append_u32(1u32 << 31).unwrap();        // answer_id
    expected_tree.append_u8(1).unwrap();
    expected_tree.append_i32(-1).unwrap();
    expected_tree.append_raw(
        &hex::decode("0000000000000000000000000000000000000000000000000000000000000001").unwrap(),
        32 * 8).unwrap();
    expected_tree.append_raw(
        &hex::decode("00000000000000000000000000000001").unwrap(),
        16 * 8).unwrap();
    expected_tree.append_raw(
        &hex::decode("ffffffffffffffffffffffffffffffffffffffffffffffffffffffffffffffff").unwrap(),
        32 * 8).unwrap();
    assert_eq!(test_tree, expected_tree);
}

#[test]
fn test_simple_param_deserialization() {
    let s = r#"{
        "name": "a",
        "type": "int9"
    }"#;

    let deserialized: Param = serde_json::from_str(s).unwrap();

    assert_eq!(deserialized, Param {
        name: "a".to_owned(),
        kind: ParamType::Int(9),
    });
}

#[test]
fn test_tuple_param_deserialization() {
    let s = r#"{
        "name": "a",
        "type": "tuple",
        "components" : [
            {
                "name" : "a",
                "type" : "int8"
            },
            {
                "name" : "b",
                "type" : "int8"
            }
        ]
    }"#;

    let deserialized: Param = serde_json::from_str(s).unwrap();

    assert_eq!(deserialized, Param {
        name: "a".to_owned(),
        kind: ParamType::Tuple(vec![
            Param { name: "a".to_owned(), kind: ParamType::Int(8) },
            Param { name: "b".to_owned(), kind: ParamType::Int(8) },
        ]),
    });
}

#[test]
fn test_tuples_array_deserialization() {
    let s = r#"{
        "name": "a",
        "type": "tuple[]",
        "components" : [
            {
                "name" : "a",
                "type" : "bool"
            },
            {
                "name" : "b",
                "type" : "tuple[5]",
                "components" : [
                    {
                        "name" : "a",
                        "type" : "uint8"
                    },
                    {
                        "name" : "b",
                        "type" : "int15"
                    }
                ]
            }
        ]
    }"#;

    let deserialized: Param = serde_json::from_str(s).unwrap();

    assert_eq!(deserialized, Param {
        name: "a".to_owned(),
        kind: ParamType::Array(Box::new(ParamType::Tuple(vec![
            Param {
                name: "a".to_owned(),
                kind: ParamType::Bool
            },
            Param {
                name: "b".to_owned(),
                kind: ParamType::FixedArray(
                    Box::new(ParamType::Tuple(vec![
                        Param { name: "a".to_owned(), kind: ParamType::Uint(8) },
                        Param { name: "b".to_owned(), kind: ParamType::Int(15) },
                    ])),
                    5
                )
            },
        ]))),
    });
}

#[test]
fn test_empty_tuple_error() {
    let s = r#"{
        "name": "a",
        "type": "map(uint256,tuple)"
    }"#;

    let result = serde_json::from_str::<Param>(s).unwrap_err();

    assert_eq!(
        "Tuple description should contain non empty `components` field",
        format!("{}", result)
    )
}
=======
/*
* Copyright 2018-2020 TON DEV SOLUTIONS LTD.
*
* Licensed under the SOFTWARE EVALUATION License (the "License"); you may not use
* this file except in compliance with the License.
*
* Unless required by applicable law or agreed to in writing, software
* distributed under the License is distributed on an "AS IS" BASIS,
* WITHOUT WARRANTIES OR CONDITIONS OF ANY KIND, either express or implied.
* See the License for the specific TON DEV software governing permissions and
* limitations under the License.
*/

use token::Detokenizer;
use Int;

use Token;
use {Param, ParamType};
use {TokenValue, Uint};
use Function;
use ton_types::BuilderData;
use ton_types::IBitstring;

#[test]
fn int_json_representation() {
    let value = Detokenizer::detokenize_to_json_value(
        &[
            Param::new("u8", ParamType::Uint(8)),
            Param::new("i32", ParamType::Int(32)),
            Param::new("u256", ParamType::Uint(256)),
            Param::new("u128", ParamType::Uint(128)),
            Param::new("i256", ParamType::Int(256)),
        ],
        &[
            Token::new("u8", TokenValue::Uint(Uint::new(1, 8))),
            Token::new("i32", TokenValue::Int(Int::new(-1, 32))),
            Token::new("u256", TokenValue::Uint(Uint::new(1, 256))),
            Token::new("u128", TokenValue::Uint(Uint::new(1, 128))),
            Token::new("i256", TokenValue::Int(Int::new(-1, 256))),
        ],
    )
    .unwrap();
    assert_eq!(
        value,
        serde_json::json!({
            "u8": "1",
            "i32": "-1",
            "u256": "0x0000000000000000000000000000000000000000000000000000000000000001",
            "u128": "1",
            "i256": "-1",
        })
    );
}

#[test]
fn test_encode_internal_output() {
    let func: Function = Function {
        abi_version: 2,
        name: "func".to_string(),
        header: vec![],
        inputs: vec![],
        outputs: vec![],
        input_id: 0,
        output_id: 0,
    };

    let tokens =
        [
            Token::new("u8", TokenValue::Uint(Uint::new(1, 8))),
            Token::new("i32", TokenValue::Int(Int::new(-1, 32))),
            Token::new("u256", TokenValue::Uint(Uint::new(1, 256))),
            Token::new("u128", TokenValue::Uint(Uint::new(1, 128))),
            Token::new("i256", TokenValue::Int(Int::new(-1, 256))),
        ];
    let test_tree = func.encode_internal_output(1u32 << 31, &tokens).unwrap();

    let mut expected_tree = BuilderData::new();
    expected_tree.append_u32(1u32 << 31).unwrap();        // answer_id
    expected_tree.append_u8(1).unwrap();
    expected_tree.append_i32(-1).unwrap();
    expected_tree.append_raw(
        &hex::decode("0000000000000000000000000000000000000000000000000000000000000001").unwrap(),
        32 * 8).unwrap();
    expected_tree.append_raw(
        &hex::decode("00000000000000000000000000000001").unwrap(),
        16 * 8).unwrap();
    expected_tree.append_raw(
        &hex::decode("ffffffffffffffffffffffffffffffffffffffffffffffffffffffffffffffff").unwrap(),
        32 * 8).unwrap();
    assert_eq!(test_tree, expected_tree);
}

#[test]
fn test_simple_param_deserialization() {
    let s = r#"{
        "name": "a",
        "type": "int9"
    }"#;

    let deserialized: Param = serde_json::from_str(s).unwrap();

    assert_eq!(deserialized, Param {
        name: "a".to_owned(),
        kind: ParamType::Int(9),
    });
}

#[test]
fn test_tuple_param_deserialization() {
    let s = r#"{
        "name": "a",
        "type": "tuple",
        "components" : [
            {
                "name" : "a",
                "type" : "int8"
            },
            {
                "name" : "b",
                "type" : "int8"
            }
        ]
    }"#;

    let deserialized: Param = serde_json::from_str(s).unwrap();

    assert_eq!(deserialized, Param {
        name: "a".to_owned(),
        kind: ParamType::Tuple(vec![
            Param { name: "a".to_owned(), kind: ParamType::Int(8) },
            Param { name: "b".to_owned(), kind: ParamType::Int(8) },
        ]),
    });
}

#[test]
fn test_tuples_array_deserialization() {
    let s = r#"{
        "name": "a",
        "type": "tuple[]",
        "components" : [
            {
                "name" : "a",
                "type" : "bool"
            },
            {
                "name" : "b",
                "type" : "tuple[5]",
                "components" : [
                    {
                        "name" : "a",
                        "type" : "uint8"
                    },
                    {
                        "name" : "b",
                        "type" : "int15"
                    }
                ]
            }
        ]
    }"#;

    let deserialized: Param = serde_json::from_str(s).unwrap();

    assert_eq!(deserialized, Param {
        name: "a".to_owned(),
        kind: ParamType::Array(Box::new(ParamType::Tuple(vec![
            Param {
                name: "a".to_owned(),
                kind: ParamType::Bool
            },
            Param {
                name: "b".to_owned(),
                kind: ParamType::FixedArray(
                    Box::new(ParamType::Tuple(vec![
                        Param { name: "a".to_owned(), kind: ParamType::Uint(8) },
                        Param { name: "b".to_owned(), kind: ParamType::Int(15) },
                    ])),
                    5
                )
            },
        ]))),
    });
}

#[test]
fn test_empty_tuple_error() {
    let s = r#"{
        "name": "a",
        "type": "map(uint256,tuple)"
    }"#;

    let result = serde_json::from_str::<Param>(s).unwrap_err();

    assert_eq!(
        "Tuple description should contain non empty `components` field",
        format!("{}", result)
    )
}
>>>>>>> 5d280bd7
<|MERGE_RESOLUTION|>--- conflicted
+++ resolved
@@ -1,204 +1,3 @@
-<<<<<<< HEAD
-/*
-* Copyright 2018-2020 TON DEV SOLUTIONS LTD.
-*
-* Licensed under the SOFTWARE EVALUATION License (the "License"); you may not use
-* this file except in compliance with the License.
-*
-* Unless required by applicable law or agreed to in writing, software
-* distributed under the License is distributed on an "AS IS" BASIS,
-* WITHOUT WARRANTIES OR CONDITIONS OF ANY KIND, either express or implied.
-* See the License for the specific TON DEV software governing permissions and
-* limitations under the License.
-*/
-
-use token::Detokenizer;
-use Int;
-
-use Token;
-use {Param, ParamType};
-use {TokenValue, Uint};
-use Function;
-use ton_types::BuilderData;
-use ton_types::IBitstring;
-
-#[test]
-fn int_json_representation() {
-    let value = Detokenizer::detokenize_to_json_value(
-        &[
-            Param::new("u8", ParamType::Uint(8)),
-            Param::new("i32", ParamType::Int(32)),
-            Param::new("u256", ParamType::Uint(256)),
-            Param::new("u128", ParamType::Uint(128)),
-            Param::new("i256", ParamType::Int(256)),
-        ],
-        &[
-            Token::new("u8", TokenValue::Uint(Uint::new(1, 8))),
-            Token::new("i32", TokenValue::Int(Int::new(-1, 32))),
-            Token::new("u256", TokenValue::Uint(Uint::new(1, 256))),
-            Token::new("u128", TokenValue::Uint(Uint::new(1, 128))),
-            Token::new("i256", TokenValue::Int(Int::new(-1, 256))),
-        ],
-    )
-    .unwrap();
-    assert_eq!(
-        value,
-        serde_json::json!({
-            "u8": "1",
-            "i32": "-1",
-            "u256": "0x0000000000000000000000000000000000000000000000000000000000000001",
-            "u128": "1",
-            "i256": "-1",
-        })
-    );
-}
-
-#[test]
-fn test_encode_internal_output() {
-    let func: Function = Function {
-        abi_version: 2,
-        name: "func".to_string(),
-        header: [].to_vec(),
-        inputs: [].to_vec(),
-        outputs: [].to_vec(),
-        input_id: 0,
-        output_id: 0,
-    };
-
-    let tokens =
-        [
-            Token::new("u8", TokenValue::Uint(Uint::new(1, 8))),
-            Token::new("i32", TokenValue::Int(Int::new(-1, 32))),
-            Token::new("u256", TokenValue::Uint(Uint::new(1, 256))),
-            Token::new("u128", TokenValue::Uint(Uint::new(1, 128))),
-            Token::new("i256", TokenValue::Int(Int::new(-1, 256))),
-        ];
-    let test_tree = func.encode_internal_output(1u32 << 31, &tokens).unwrap();
-
-    let mut expected_tree = BuilderData::new();
-    expected_tree.append_u32(1u32 << 31).unwrap();        // answer_id
-    expected_tree.append_u8(1).unwrap();
-    expected_tree.append_i32(-1).unwrap();
-    expected_tree.append_raw(
-        &hex::decode("0000000000000000000000000000000000000000000000000000000000000001").unwrap(),
-        32 * 8).unwrap();
-    expected_tree.append_raw(
-        &hex::decode("00000000000000000000000000000001").unwrap(),
-        16 * 8).unwrap();
-    expected_tree.append_raw(
-        &hex::decode("ffffffffffffffffffffffffffffffffffffffffffffffffffffffffffffffff").unwrap(),
-        32 * 8).unwrap();
-    assert_eq!(test_tree, expected_tree);
-}
-
-#[test]
-fn test_simple_param_deserialization() {
-    let s = r#"{
-        "name": "a",
-        "type": "int9"
-    }"#;
-
-    let deserialized: Param = serde_json::from_str(s).unwrap();
-
-    assert_eq!(deserialized, Param {
-        name: "a".to_owned(),
-        kind: ParamType::Int(9),
-    });
-}
-
-#[test]
-fn test_tuple_param_deserialization() {
-    let s = r#"{
-        "name": "a",
-        "type": "tuple",
-        "components" : [
-            {
-                "name" : "a",
-                "type" : "int8"
-            },
-            {
-                "name" : "b",
-                "type" : "int8"
-            }
-        ]
-    }"#;
-
-    let deserialized: Param = serde_json::from_str(s).unwrap();
-
-    assert_eq!(deserialized, Param {
-        name: "a".to_owned(),
-        kind: ParamType::Tuple(vec![
-            Param { name: "a".to_owned(), kind: ParamType::Int(8) },
-            Param { name: "b".to_owned(), kind: ParamType::Int(8) },
-        ]),
-    });
-}
-
-#[test]
-fn test_tuples_array_deserialization() {
-    let s = r#"{
-        "name": "a",
-        "type": "tuple[]",
-        "components" : [
-            {
-                "name" : "a",
-                "type" : "bool"
-            },
-            {
-                "name" : "b",
-                "type" : "tuple[5]",
-                "components" : [
-                    {
-                        "name" : "a",
-                        "type" : "uint8"
-                    },
-                    {
-                        "name" : "b",
-                        "type" : "int15"
-                    }
-                ]
-            }
-        ]
-    }"#;
-
-    let deserialized: Param = serde_json::from_str(s).unwrap();
-
-    assert_eq!(deserialized, Param {
-        name: "a".to_owned(),
-        kind: ParamType::Array(Box::new(ParamType::Tuple(vec![
-            Param {
-                name: "a".to_owned(),
-                kind: ParamType::Bool
-            },
-            Param {
-                name: "b".to_owned(),
-                kind: ParamType::FixedArray(
-                    Box::new(ParamType::Tuple(vec![
-                        Param { name: "a".to_owned(), kind: ParamType::Uint(8) },
-                        Param { name: "b".to_owned(), kind: ParamType::Int(15) },
-                    ])),
-                    5
-                )
-            },
-        ]))),
-    });
-}
-
-#[test]
-fn test_empty_tuple_error() {
-    let s = r#"{
-        "name": "a",
-        "type": "map(uint256,tuple)"
-    }"#;
-
-    let result = serde_json::from_str::<Param>(s).unwrap_err();
-
-    assert_eq!(
-        "Tuple description should contain non empty `components` field",
-        format!("{}", result)
-    )
-}
-=======
 /*
 * Copyright 2018-2020 TON DEV SOLUTIONS LTD.
 *
@@ -397,5 +196,4 @@
         "Tuple description should contain non empty `components` field",
         format!("{}", result)
     )
-}
->>>>>>> 5d280bd7
+}