--- conflicted
+++ resolved
@@ -1,477 +1,457 @@
-/*
-* Copyright 2018-2020 TON DEV SOLUTIONS LTD.
-*
-* Licensed under the SOFTWARE EVALUATION License (the "License"); you may not use
-* this file except in compliance with the License.
-*
-* Unless required by applicable law or agreed to in writing, software
-* distributed under the License is distributed on an "AS IS" BASIS,
-* WITHOUT WARRANTIES OR CONDITIONS OF ANY KIND, either express or implied.
-* See the License for the specific TON DEV software governing permissions and
-* limitations under the License.
-*/
-
-use ed25519::signature::{Signature, Signer};
-
-use ton_types::{BuilderData, SliceData, IBitstring};
-use ton_types::dictionary::HashmapE;
-use ton_block::{MsgAddressInt, Serializable};
-use smallvec::smallvec;
-
-use crate::json_abi::*;
-
-const WALLET_ABI: &str = r#"{
-    "ABI version": 2,
-    "header": [
-        "expire",
-        "pubkey"
-    ],
-    "functions": [
-        {
-            "name": "sendTransaction",
-            "inputs": [
-                {"name":"dest","type":"address"},
-                {"name":"value","type":"uint128"},
-                {"name":"bounce","type":"bool"}
-            ],
-            "outputs": [
-            ]
-        },
-        {
-            "name": "setSubscriptionAccount",
-            "inputs": [
-                {"name":"addr","type":"address"}
-            ],
-            "outputs": [
-            ]
-        },
-        {
-            "name": "getSubscriptionAccount",
-            "inputs": [
-            ],
-            "outputs": [
-                {"name":"value0","type":"address"}
-            ]
-        },
-        {
-            "name": "createOperationLimit",
-            "inputs": [
-                {"name":"value","type":"uint256"}
-            ],
-            "outputs": [
-                {"name":"value0","type":"uint256"}
-            ]
-        },
-        {
-            "name": "createArbitraryLimit",
-            "inputs": [
-                {"name":"value","type":"uint128"},
-                {"name":"period","type":"uint32"}
-            ],
-            "outputs": [
-                {"name":"value0","type":"uint64"}
-            ]
-        },
-        {
-            "name": "changeLimit",
-            "inputs": [
-                {"name":"limitId","type":"uint64"},
-                {"name":"value","type":"uint256"},
-                {"name":"period","type":"uint32"}
-            ],
-            "outputs": [
-            ]
-        },
-        {
-            "name": "deleteLimit",
-            "inputs": [
-                {"name":"limitId","type":"uint64"}
-            ],
-            "outputs": [
-            ]
-        },
-        {
-            "name": "getLimit",
-            "inputs": [
-                {"name":"limitId","type":"uint64"}
-            ],
-            "outputs": [
-                {"components":[{"name":"value","type":"uint256"},{"name":"period","type":"uint32"},{"name":"ltype","type":"uint8"},{"name":"spent","type":"uint256"},{"name":"start","type":"uint32"}],"name":"value0","type":"tuple"}
-            ]
-        },
-        {
-            "name": "getLimitCount",
-            "inputs": [
-            ],
-            "outputs": [
-                {"name":"value0","type":"uint64"}
-            ]
-        },
-        {
-            "name": "getLimits",
-            "inputs": [
-            ],
-            "outputs": [
-                {"name":"value0","type":"uint64[]"}
-            ]
-        },
-        {
-            "name": "constructor",
-            "inputs": [
-            ],
-            "outputs": [
-            ]
-        }
-    ],
-    "events": [{
-        "name": "event",
-        "inputs": [
-            {"name":"param","type":"uint8"}
-        ]
-    }
-    ],
-    "data": [
-        {"key":101,"name":"subscription","type":"address"},
-        {"key":100,"name":"owner","type":"uint256"}
-    ]
-}
-"#;
-
-#[test]
-fn test_constructor_call() {
-    let params = r#"{}"#;
-
-    let test_tree = encode_function_call(
-        WALLET_ABI.to_owned(),
-        "constructor".to_owned(),
-        None,
-        params.to_owned(),
-        false,
-        None,
-    ).unwrap();
-
-    let mut expected_tree = BuilderData::new();
-    expected_tree.append_bit_zero().unwrap();       // None for signature
-    expected_tree.append_u32(0xffffffff).unwrap();  // max u32 for expire
-    expected_tree.append_bit_zero().unwrap();       // None for public key
-    expected_tree.append_u32(0x68B55F3F).unwrap();  // function id
-
-    let test_tree = SliceData::from(test_tree.into_cell().unwrap());
-    let expected_tree = SliceData::from(expected_tree.into_cell().unwrap());
-    assert_eq!(test_tree, expected_tree);
-
-    let response = decode_unknown_function_call(
-        WALLET_ABI.to_owned(),
-        test_tree.clone(),
-        false
-    ).unwrap();
-
-    assert_eq!(response.params, params);
-    assert_eq!(response.function_name, "constructor");
-
-
-    let test_tree = SliceData::from_raw(vec![0xE8, 0xB5, 0x5F, 0x3F], 32);
-
-    let response = decode_unknown_function_response(
-        WALLET_ABI.to_owned(),
-        test_tree.clone(),
-        false
-    )
-    .unwrap();
-
-    assert_eq!(response.params, params);
-    assert_eq!(response.function_name, "constructor");
-
-
-    let response = decode_function_response(
-        WALLET_ABI.to_owned(),
-        "constructor".to_owned(),
-        test_tree,
-        false
-    )
-    .unwrap();
-
-    assert_eq!(response, params);
-}
-
-#[test]
-fn test_signed_call() {
-    let params = r#"
-    {
-        "value": 12,
-        "period": 30
-    }"#;
-
-    let expected_params = r#"{"value":"12","period":"30"}"#;
-
-    let pair = Keypair::generate(&mut rand::thread_rng());
-
-    let test_tree = encode_function_call(
-        WALLET_ABI.to_owned(),
-        "createArbitraryLimit".to_owned(),
-        None,
-        params.to_owned(),
-        false,
-        Some(&pair),
-    )
-    .unwrap();
-
-    let mut test_tree = SliceData::from(test_tree.into_cell().unwrap());
-
-    let response = decode_unknown_function_call(
-        WALLET_ABI.to_owned(),
-        test_tree.clone(),
-        false
-    )
-    .unwrap();
-
-    assert_eq!(
-        serde_json::from_str::<serde_json::Value>(&response.params).unwrap(),
-        serde_json::from_str::<serde_json::Value>(&expected_params).unwrap());
-    assert_eq!(response.function_name, "createArbitraryLimit");
-
-    let mut expected_tree = BuilderData::new();
-    expected_tree.append_u32(0xffffffff).unwrap();          // expire
-    expected_tree.append_bit_one().unwrap();                // Some for public key
-    expected_tree.append_raw(&pair.public.to_bytes(), ed25519_dalek::PUBLIC_KEY_LENGTH * 8).unwrap();
-    expected_tree.append_u32(0x2238B58A).unwrap();          // function id
-    expected_tree.append_raw(&[0; 15], 15 * 8).unwrap();    // value
-    expected_tree.append_u8(12).unwrap();                   // value
-    expected_tree.append_u32(30).unwrap();                  // period
-
-    assert!(test_tree.get_next_bit().unwrap());
-    let sign = &test_tree.get_next_bytes(ed25519_dalek::SIGNATURE_LENGTH).unwrap();
-    let sign = Signature::from_bytes(sign).unwrap();
-
-    assert_eq!(test_tree, SliceData::from(expected_tree.into_cell().unwrap()));
-
-    let hash = test_tree.into_cell().repr_hash();
-    pair.verify(hash.as_slice(), &sign).unwrap();
-
-    let expected_response = r#"{"value0":"0"}"#;
-
-    let response_tree = SliceData::from(
-        BuilderData::with_bitstring(
-<<<<<<< HEAD
-            smallvec![0xA2, 0x38, 0xB5, 0x8A, 0x00, 0x00, 0x00, 0x00, 0x00, 0x00, 0x00, 0x00, 0x80])
-        .unwrap());
-=======
-            vec![0xA2, 0x38, 0xB5, 0x8A, 0x00, 0x00, 0x00, 0x00, 0x00, 0x00, 0x00, 0x00, 0x80])
-        .unwrap().into_cell().unwrap());
->>>>>>> 8cf969fe
-
-    let response = decode_function_response(
-        WALLET_ABI.to_owned(),
-        "createArbitraryLimit".to_owned(),
-        response_tree.clone(),
-        false
-    )
-    .unwrap();
-
-    assert_eq!(response, expected_response);
-
-
-    let response = decode_unknown_function_response(
-        WALLET_ABI.to_owned(),
-        response_tree,
-        false
-    )
-    .unwrap();
-
-    assert_eq!(response.params, expected_response);
-    assert_eq!(response.function_name, "createArbitraryLimit");
-}
-
-#[test]
-fn test_not_signed_call() {
-    let params = r#"{
-        "limitId": "0x2"
-    }"#;
-    let header = r#"{
-        "pubkey": "11c0a428b6768562df09db05326595337dbb5f8dde0e128224d4df48df760f17",
-        "expire": 123
-    }"#;
-
-    let test_tree = encode_function_call(
-        WALLET_ABI.to_owned(),
-        "getLimit".to_owned(),
-        Some(header.to_owned()),
-        params.to_owned(),
-        false,
-        None,
-    )
-    .unwrap();
-
-    let mut expected_tree = BuilderData::new();
-    expected_tree.append_bit_zero().unwrap();        // None for signature
-    expected_tree.append_u32(123).unwrap();          // expire
-    expected_tree.append_bit_one().unwrap();         // Some for public key
-    expected_tree.append_raw(
-        &hex::decode("11c0a428b6768562df09db05326595337dbb5f8dde0e128224d4df48df760f17").unwrap(),
-        32 * 8).unwrap();                            // pubkey
-    expected_tree.append_u32(0x4B774C98).unwrap();   // function id
-    expected_tree.append_u64(2).unwrap();            // limitId
-
-    assert_eq!(test_tree, expected_tree);
-}
-
-#[test]
-fn test_add_signature_full() {
-    let params = r#"{"limitId":"2"}"#;
-    let header = "{}";
-
-    let (msg, data_to_sign) = prepare_function_call_for_sign(
-        WALLET_ABI.to_owned(),
-        "getLimit".to_owned(),
-        Some(header.to_owned()),
-        params.to_owned()
-    )
-    .unwrap();
-
-    let pair = Keypair::generate(&mut rand::thread_rng());
-    let signature = pair.sign(&data_to_sign).to_bytes().to_vec();
-
-    let msg = add_sign_to_function_call(
-        WALLET_ABI.to_owned(),
-        &signature,
-        Some(&pair.public.to_bytes()),
-        msg.into_cell().unwrap().into()).unwrap();
-
-    let decoded = decode_unknown_function_call(WALLET_ABI.to_owned(), msg.into_cell().unwrap().into(), false).unwrap();
-
-    assert_eq!(decoded.params, params);
-}
-
-#[test]
-fn test_find_event() {
-    let event_tree = SliceData::from(
-        BuilderData::with_bitstring(
-<<<<<<< HEAD
-            smallvec![0x0C, 0xAF, 0x24, 0xBE, 0xFF, 0x80])
-        .unwrap());
-=======
-            vec![0x0C, 0xAF, 0x24, 0xBE, 0xFF, 0x80])
-        .unwrap().into_cell().unwrap());
->>>>>>> 8cf969fe
-
-    let decoded = decode_unknown_function_response(WALLET_ABI.to_owned(), event_tree, false).unwrap();
-
-    assert_eq!(decoded.function_name, "event");
-    assert_eq!(decoded.params, r#"{"param":"255"}"#);
-}
-
-#[test]
-fn test_store_pubkey() {
-    let mut test_map = HashmapE::with_bit_len(Contract::DATA_MAP_KEYLEN);
-    let test_pubkey = vec![11u8; 32];
-    test_map.set_builder(
-<<<<<<< HEAD
-        0u64.write_to_new_cell().unwrap().into(),
-        &BuilderData::with_raw(smallvec![0u8; 32], 256).unwrap(),
-=======
-        0u64.serialize().unwrap().into(),
-        &BuilderData::with_raw(vec![0u8; 32], 256).unwrap(),
->>>>>>> 8cf969fe
-    ).unwrap();
-
-    let data = test_map.serialize().unwrap();
-
-    let new_data = Contract::insert_pubkey(data.into(), &test_pubkey).unwrap();
-
-    let new_map = HashmapE::with_hashmap(Contract::DATA_MAP_KEYLEN, new_data.reference_opt(0));
-    let key_slice = new_map.get(
-        0u64.serialize().unwrap().into(),
-    )
-    .unwrap()
-    .unwrap();
-
-    assert_eq!(key_slice.get_bytestring(0), test_pubkey);
-}
-
-#[test]
-fn test_update_decode_contract_data() {
-    let mut test_map = HashmapE::with_bit_len(Contract::DATA_MAP_KEYLEN);
-    test_map.set_builder(
-<<<<<<< HEAD
-        0u64.write_to_new_cell().unwrap().into(),
-        &BuilderData::with_raw(smallvec![0u8; 32], 256).unwrap(),
-=======
-        0u64.serialize().unwrap().into(),
-        &BuilderData::with_raw(vec![0u8; 32], 256).unwrap(),
->>>>>>> 8cf969fe
-    ).unwrap();
-
-    let params = r#"{
-        "subscription": "0:1111111111111111111111111111111111111111111111111111111111111111",
-        "owner": "0x2222222222222222222222222222222222222222222222222222222222222222"
-     }
-    "#;
-
-    let data = test_map.serialize().unwrap();
-    let new_data = update_contract_data(WALLET_ABI, params, data.into()).unwrap();
-    let new_map = HashmapE::with_hashmap(Contract::DATA_MAP_KEYLEN, new_data.reference_opt(0));
-
-
-    let key_slice = new_map.get(
-        0u64.serialize().unwrap().into(),
-    )
-    .unwrap()
-    .unwrap();
-
-    assert_eq!(key_slice.get_bytestring(0), vec![0u8; 32]);
-
-
-    let subscription_slice = new_map.get(
-        101u64.serialize().unwrap().into(),
-    )
-    .unwrap()
-    .unwrap();
-
-    assert_eq!(
-        subscription_slice,
-        MsgAddressInt::with_standart(None, 0, vec![0x11; 32].into()).unwrap().serialize().unwrap().into());
-
-
-    let owner_slice = new_map.get(
-        100u64.serialize().unwrap().into(),
-    )
-    .unwrap()
-    .unwrap();
-
-    assert_eq!(owner_slice.get_bytestring(0), vec![0x22; 32]);
-
-    let decoded = decode_contract_data(WALLET_ABI, new_data).unwrap();
-    assert_eq!(
-        serde_json::from_str::<Value>(params).unwrap(),
-        serde_json::from_str::<Value>(&decoded).unwrap()
-    );
-}
-
-const ABI_WITH_FIELDS: &str = r#"{
-    "version": "2.1",
-    "functions": [],
-    "fields": [
-        {"name":"__pubkey","type":"uint256"},
-        {"name":"__timestamp","type":"uint64"},
-        {"name":"ok","type":"bool"},
-        {"name":"value","type":"uint32"}
-    ]
-}"#;
-
-#[test]
-fn test_decode_storage_fields() {
-    let mut storage = BuilderData::new();
-    storage.append_bitstring(&[vec![0x55; 32], vec![0x80]].join(&[][..])).unwrap();
-    storage.append_u64(123).unwrap();
-    storage.append_bit_one().unwrap();
-    storage.append_u32(456).unwrap();
-
-    let decoded = decode_storage_fields(ABI_WITH_FIELDS, storage.into_cell().unwrap().into()).unwrap();
-
-    assert_eq!(decoded, serde_json::json!({
-        "__pubkey": format!("0x{}", hex::encode([0x55; 32])),
-        "__timestamp":"123",
-        "ok": true,
-        "value": "456"
-    }).to_string());
-}
+/*
+* Copyright 2018-2020 TON DEV SOLUTIONS LTD.
+*
+* Licensed under the SOFTWARE EVALUATION License (the "License"); you may not use
+* this file except in compliance with the License.
+*
+* Unless required by applicable law or agreed to in writing, software
+* distributed under the License is distributed on an "AS IS" BASIS,
+* WITHOUT WARRANTIES OR CONDITIONS OF ANY KIND, either express or implied.
+* See the License for the specific TON DEV software governing permissions and
+* limitations under the License.
+*/
+
+use ed25519::signature::{Signature, Signer};
+
+use ton_types::{BuilderData, SliceData, IBitstring};
+use ton_types::dictionary::HashmapE;
+use ton_block::{MsgAddressInt, Serializable};
+use smallvec::smallvec;
+
+use crate::json_abi::*;
+
+const WALLET_ABI: &str = r#"{
+    "ABI version": 2,
+    "header": [
+        "expire",
+        "pubkey"
+    ],
+    "functions": [
+        {
+            "name": "sendTransaction",
+            "inputs": [
+                {"name":"dest","type":"address"},
+                {"name":"value","type":"uint128"},
+                {"name":"bounce","type":"bool"}
+            ],
+            "outputs": [
+            ]
+        },
+        {
+            "name": "setSubscriptionAccount",
+            "inputs": [
+                {"name":"addr","type":"address"}
+            ],
+            "outputs": [
+            ]
+        },
+        {
+            "name": "getSubscriptionAccount",
+            "inputs": [
+            ],
+            "outputs": [
+                {"name":"value0","type":"address"}
+            ]
+        },
+        {
+            "name": "createOperationLimit",
+            "inputs": [
+                {"name":"value","type":"uint256"}
+            ],
+            "outputs": [
+                {"name":"value0","type":"uint256"}
+            ]
+        },
+        {
+            "name": "createArbitraryLimit",
+            "inputs": [
+                {"name":"value","type":"uint128"},
+                {"name":"period","type":"uint32"}
+            ],
+            "outputs": [
+                {"name":"value0","type":"uint64"}
+            ]
+        },
+        {
+            "name": "changeLimit",
+            "inputs": [
+                {"name":"limitId","type":"uint64"},
+                {"name":"value","type":"uint256"},
+                {"name":"period","type":"uint32"}
+            ],
+            "outputs": [
+            ]
+        },
+        {
+            "name": "deleteLimit",
+            "inputs": [
+                {"name":"limitId","type":"uint64"}
+            ],
+            "outputs": [
+            ]
+        },
+        {
+            "name": "getLimit",
+            "inputs": [
+                {"name":"limitId","type":"uint64"}
+            ],
+            "outputs": [
+                {"components":[{"name":"value","type":"uint256"},{"name":"period","type":"uint32"},{"name":"ltype","type":"uint8"},{"name":"spent","type":"uint256"},{"name":"start","type":"uint32"}],"name":"value0","type":"tuple"}
+            ]
+        },
+        {
+            "name": "getLimitCount",
+            "inputs": [
+            ],
+            "outputs": [
+                {"name":"value0","type":"uint64"}
+            ]
+        },
+        {
+            "name": "getLimits",
+            "inputs": [
+            ],
+            "outputs": [
+                {"name":"value0","type":"uint64[]"}
+            ]
+        },
+        {
+            "name": "constructor",
+            "inputs": [
+            ],
+            "outputs": [
+            ]
+        }
+    ],
+    "events": [{
+        "name": "event",
+        "inputs": [
+            {"name":"param","type":"uint8"}
+        ]
+    }
+    ],
+    "data": [
+        {"key":101,"name":"subscription","type":"address"},
+        {"key":100,"name":"owner","type":"uint256"}
+    ]
+}
+"#;
+
+#[test]
+fn test_constructor_call() {
+    let params = r#"{}"#;
+
+    let test_tree = encode_function_call(
+        WALLET_ABI.to_owned(),
+        "constructor".to_owned(),
+        None,
+        params.to_owned(),
+        false,
+        None,
+    ).unwrap();
+
+    let mut expected_tree = BuilderData::new();
+    expected_tree.append_bit_zero().unwrap();       // None for signature
+    expected_tree.append_u32(0xffffffff).unwrap();  // max u32 for expire
+    expected_tree.append_bit_zero().unwrap();       // None for public key
+    expected_tree.append_u32(0x68B55F3F).unwrap();  // function id
+
+    let test_tree = SliceData::from(test_tree.into_cell().unwrap());
+    let expected_tree = SliceData::from(expected_tree.into_cell().unwrap());
+    assert_eq!(test_tree, expected_tree);
+
+    let response = decode_unknown_function_call(
+        WALLET_ABI.to_owned(),
+        test_tree.clone(),
+        false
+    ).unwrap();
+
+    assert_eq!(response.params, params);
+    assert_eq!(response.function_name, "constructor");
+
+
+    let test_tree = SliceData::from_raw(vec![0xE8, 0xB5, 0x5F, 0x3F], 32);
+
+    let response = decode_unknown_function_response(
+        WALLET_ABI.to_owned(),
+        test_tree.clone(),
+        false
+    )
+    .unwrap();
+
+    assert_eq!(response.params, params);
+    assert_eq!(response.function_name, "constructor");
+
+
+    let response = decode_function_response(
+        WALLET_ABI.to_owned(),
+        "constructor".to_owned(),
+        test_tree,
+        false
+    )
+    .unwrap();
+
+    assert_eq!(response, params);
+}
+
+#[test]
+fn test_signed_call() {
+    let params = r#"
+    {
+        "value": 12,
+        "period": 30
+    }"#;
+
+    let expected_params = r#"{"value":"12","period":"30"}"#;
+
+    let pair = Keypair::generate(&mut rand::thread_rng());
+
+    let test_tree = encode_function_call(
+        WALLET_ABI.to_owned(),
+        "createArbitraryLimit".to_owned(),
+        None,
+        params.to_owned(),
+        false,
+        Some(&pair),
+    )
+    .unwrap();
+
+    let mut test_tree = SliceData::from(test_tree.into_cell().unwrap());
+
+    let response = decode_unknown_function_call(
+        WALLET_ABI.to_owned(),
+        test_tree.clone(),
+        false
+    )
+    .unwrap();
+
+    assert_eq!(
+        serde_json::from_str::<serde_json::Value>(&response.params).unwrap(),
+        serde_json::from_str::<serde_json::Value>(&expected_params).unwrap());
+    assert_eq!(response.function_name, "createArbitraryLimit");
+
+    let mut expected_tree = BuilderData::new();
+    expected_tree.append_u32(0xffffffff).unwrap();          // expire
+    expected_tree.append_bit_one().unwrap();                // Some for public key
+    expected_tree.append_raw(&pair.public.to_bytes(), ed25519_dalek::PUBLIC_KEY_LENGTH * 8).unwrap();
+    expected_tree.append_u32(0x2238B58A).unwrap();          // function id
+    expected_tree.append_raw(&[0; 15], 15 * 8).unwrap();    // value
+    expected_tree.append_u8(12).unwrap();                   // value
+    expected_tree.append_u32(30).unwrap();                  // period
+
+    assert!(test_tree.get_next_bit().unwrap());
+    let sign = &test_tree.get_next_bytes(ed25519_dalek::SIGNATURE_LENGTH).unwrap();
+    let sign = Signature::from_bytes(sign).unwrap();
+
+    assert_eq!(test_tree, SliceData::from(expected_tree.into_cell().unwrap()));
+
+    let hash = test_tree.into_cell().repr_hash();
+    pair.verify(hash.as_slice(), &sign).unwrap();
+
+    let expected_response = r#"{"value0":"0"}"#;
+
+    let response_tree = SliceData::from(
+        BuilderData::with_bitstring(
+            smallvec![0xA2, 0x38, 0xB5, 0x8A, 0x00, 0x00, 0x00, 0x00, 0x00, 0x00, 0x00, 0x00, 0x80])
+        .unwrap().into_cell().unwrap());
+
+    let response = decode_function_response(
+        WALLET_ABI.to_owned(),
+        "createArbitraryLimit".to_owned(),
+        response_tree.clone(),
+        false
+    )
+    .unwrap();
+
+    assert_eq!(response, expected_response);
+
+
+    let response = decode_unknown_function_response(
+        WALLET_ABI.to_owned(),
+        response_tree,
+        false
+    )
+    .unwrap();
+
+    assert_eq!(response.params, expected_response);
+    assert_eq!(response.function_name, "createArbitraryLimit");
+}
+
+#[test]
+fn test_not_signed_call() {
+    let params = r#"{
+        "limitId": "0x2"
+    }"#;
+    let header = r#"{
+        "pubkey": "11c0a428b6768562df09db05326595337dbb5f8dde0e128224d4df48df760f17",
+        "expire": 123
+    }"#;
+
+    let test_tree = encode_function_call(
+        WALLET_ABI.to_owned(),
+        "getLimit".to_owned(),
+        Some(header.to_owned()),
+        params.to_owned(),
+        false,
+        None,
+    )
+    .unwrap();
+
+    let mut expected_tree = BuilderData::new();
+    expected_tree.append_bit_zero().unwrap();        // None for signature
+    expected_tree.append_u32(123).unwrap();          // expire
+    expected_tree.append_bit_one().unwrap();         // Some for public key
+    expected_tree.append_raw(
+        &hex::decode("11c0a428b6768562df09db05326595337dbb5f8dde0e128224d4df48df760f17").unwrap(),
+        32 * 8).unwrap();                            // pubkey
+    expected_tree.append_u32(0x4B774C98).unwrap();   // function id
+    expected_tree.append_u64(2).unwrap();            // limitId
+
+    assert_eq!(test_tree, expected_tree);
+}
+
+#[test]
+fn test_add_signature_full() {
+    let params = r#"{"limitId":"2"}"#;
+    let header = "{}";
+
+    let (msg, data_to_sign) = prepare_function_call_for_sign(
+        WALLET_ABI.to_owned(),
+        "getLimit".to_owned(),
+        Some(header.to_owned()),
+        params.to_owned()
+    )
+    .unwrap();
+
+    let pair = Keypair::generate(&mut rand::thread_rng());
+    let signature = pair.sign(data_to_sign.as_slice()).to_bytes().to_vec();
+
+    let msg = add_sign_to_function_call(
+        WALLET_ABI.to_owned(),
+        &signature,
+        Some(&pair.public.to_bytes()),
+        msg.into_cell().unwrap().into()).unwrap();
+
+    let decoded = decode_unknown_function_call(WALLET_ABI.to_owned(), msg.into_cell().unwrap().into(), false).unwrap();
+
+    assert_eq!(decoded.params, params);
+}
+
+#[test]
+fn test_find_event() {
+    let event_tree = SliceData::from(
+        BuilderData::with_bitstring(
+            smallvec![0x0C, 0xAF, 0x24, 0xBE, 0xFF, 0x80])
+        .unwrap().into_cell().unwrap());
+
+    let decoded = decode_unknown_function_response(WALLET_ABI.to_owned(), event_tree, false).unwrap();
+
+    assert_eq!(decoded.function_name, "event");
+    assert_eq!(decoded.params, r#"{"param":"255"}"#);
+}
+
+#[test]
+fn test_store_pubkey() {
+    let mut test_map = HashmapE::with_bit_len(Contract::DATA_MAP_KEYLEN);
+    let test_pubkey = vec![11u8; 32];
+    test_map.set_builder(
+        0u64.serialize().unwrap().into(),
+        &BuilderData::with_raw(smallvec![0u8; 32], 256).unwrap(),
+    ).unwrap();
+
+    let data = test_map.serialize().unwrap();
+
+    let new_data = Contract::insert_pubkey(data.into(), &test_pubkey).unwrap();
+
+    let new_map = HashmapE::with_hashmap(Contract::DATA_MAP_KEYLEN, new_data.reference_opt(0));
+    let key_slice = new_map.get(
+        0u64.serialize().unwrap().into(),
+    )
+    .unwrap()
+    .unwrap();
+
+    assert_eq!(key_slice.get_bytestring(0), test_pubkey);
+}
+
+#[test]
+fn test_update_decode_contract_data() {
+    let mut test_map = HashmapE::with_bit_len(Contract::DATA_MAP_KEYLEN);
+    test_map.set_builder(
+        0u64.serialize().unwrap().into(),
+        &BuilderData::with_raw(smallvec![0u8; 32], 256).unwrap(),
+    ).unwrap();
+
+    let params = r#"{
+        "subscription": "0:1111111111111111111111111111111111111111111111111111111111111111",
+        "owner": "0x2222222222222222222222222222222222222222222222222222222222222222"
+     }
+    "#;
+
+    let data = test_map.serialize().unwrap();
+    let new_data = update_contract_data(WALLET_ABI, params, data.into()).unwrap();
+    let new_map = HashmapE::with_hashmap(Contract::DATA_MAP_KEYLEN, new_data.reference_opt(0));
+
+
+    let key_slice = new_map.get(
+        0u64.serialize().unwrap().into(),
+    )
+    .unwrap()
+    .unwrap();
+
+    assert_eq!(key_slice.get_bytestring(0), vec![0u8; 32]);
+
+
+    let subscription_slice = new_map.get(
+        101u64.serialize().unwrap().into(),
+    )
+    .unwrap()
+    .unwrap();
+
+    assert_eq!(
+        subscription_slice,
+        MsgAddressInt::with_standart(None, 0, vec![0x11; 32].into()).unwrap().serialize().unwrap().into());
+
+
+    let owner_slice = new_map.get(
+        100u64.serialize().unwrap().into(),
+    )
+    .unwrap()
+    .unwrap();
+
+    assert_eq!(owner_slice.get_bytestring(0), vec![0x22; 32]);
+
+    let decoded = decode_contract_data(WALLET_ABI, new_data).unwrap();
+    assert_eq!(
+        serde_json::from_str::<Value>(params).unwrap(),
+        serde_json::from_str::<Value>(&decoded).unwrap()
+    );
+}
+
+const ABI_WITH_FIELDS: &str = r#"{
+    "version": "2.1",
+    "functions": [],
+    "fields": [
+        {"name":"__pubkey","type":"uint256"},
+        {"name":"__timestamp","type":"uint64"},
+        {"name":"ok","type":"bool"},
+        {"name":"value","type":"uint32"}
+    ]
+}"#;
+
+#[test]
+fn test_decode_storage_fields() {
+    let mut storage = BuilderData::new();
+    storage.append_bitstring(&[vec![0x55; 32], vec![0x80]].join(&[][..])).unwrap();
+    storage.append_u64(123).unwrap();
+    storage.append_bit_one().unwrap();
+    storage.append_u32(456).unwrap();
+
+    let decoded = decode_storage_fields(ABI_WITH_FIELDS, storage.into_cell().unwrap().into()).unwrap();
+
+    assert_eq!(decoded, serde_json::json!({
+        "__pubkey": format!("0x{}", hex::encode([0x55; 32])),
+        "__timestamp":"123",
+        "ok": true,
+        "value": "456"
+    }).to_string());
+}