/*
* Copyright 2018-2020 TON DEV SOLUTIONS LTD.
*
* Licensed under the SOFTWARE EVALUATION License (the "License"); you may not use
* this file except in compliance with the License.
*
* Unless required by applicable law or agreed to in writing, software
* distributed under the License is distributed on an "AS IS" BASIS,
* WITHOUT WARRANTIES OR CONDITIONS OF ANY KIND, either express or implied.
* See the License for the specific TON DEV software governing permissions and
* limitations under the License.
*/

use crate::{
    error::AbiError, event::Event, function::Function, param::Param, 
    param_type::ParamType, token::Token
};
use std::io;
use std::collections::HashMap;
use serde::de::{Error as SerdeError};
use serde_json;
use ton_block::Serializable;
use ton_types::{BuilderData, error, fail, HashmapE, Result, SliceData};

pub const SUPPORTED_VERSIONS: [u8; 2] = [1, 2];

#[derive(Debug, Clone, PartialEq, Deserialize)]
pub struct DataItem {
    pub key: u64,
    #[serde(flatten)]
    pub value: Param,
}

struct StringVisitor;

impl<'de> serde::de::Visitor<'de> for StringVisitor {
    type Value = String;

    fn expecting(&self, formatter: &mut std::fmt::Formatter) -> std::fmt::Result {
        formatter.write_str("String")
    }

    fn visit_string<E>(self, v: String) -> std::result::Result<Self::Value, E> where E: serde::de::Error {
        Ok(v)
    }

    fn visit_str<E>(self, v: &str) -> std::result::Result<Self::Value, E> where E: serde::de::Error {
        Ok(v.to_string())
    }
}

pub fn deserialize_opt_u32_from_string<'de, D>(d: D) -> std::result::Result<Option<u32>, D::Error>
    where D: serde::Deserializer<'de>
{
    match d.deserialize_string(StringVisitor) {
        Err(_) => Ok(None),
        Ok(string) => {
            if !string.starts_with("0x") {
                return Err(D::Error::custom(format!("Number parsing error: number must be prefixed with 0x ({})", string)));
            }
        
            u32::from_str_radix(&string[2..], 16)
                .map_err(|err| D::Error::custom(format!("Error parsing number: {}", err)))
                .map(|value| Some(value))
        }
    }
}

/// Contract function specification.
#[derive(Debug, Clone, PartialEq, Deserialize)]
pub(crate) struct SerdeFunction {
    /// Function name.
    pub name: String,
    /// Function input.
    #[serde(default)]
    pub inputs: Vec<Param>,
    /// Function output.
    #[serde(default)]
    pub outputs: Vec<Param>,
    /// Calculated function ID
    #[serde(default)]
    #[serde(deserialize_with = "deserialize_opt_u32_from_string")]
    pub id: Option<u32>
}

/// Contract event specification.
#[derive(Debug, Clone, PartialEq, Deserialize)]
pub(crate) struct SerdeEvent {
    /// Event name.
    pub name: String,
    /// Event input.
    #[serde(default)]
    pub inputs: Vec<Param>,
    #[serde(default)]
    #[serde(deserialize_with = "deserialize_opt_u32_from_string")]
    pub id: Option<u32>
}

fn bool_true() -> bool {
    true
}

#[derive(Debug, Clone, PartialEq, Deserialize)]
struct SerdeContract {
    /// ABI version.
    #[serde(rename="ABI version")]
    pub abi_version: u8,
    /// Set timestamp in message.
    #[serde(rename="setTime")]
    #[serde(default="bool_true")]
    pub set_time: bool,
    /// Header parameters.
    #[serde(default)]
    pub header: Vec<Param>,
    /// Contract functions.
    pub functions: Vec<SerdeFunction>,
    /// Contract events.
    #[serde(default)]
    pub events: Vec<SerdeEvent>,
    /// Contract initial data.
    #[serde(default)]
    pub data: Vec<DataItem>,
}

pub struct DecodedMessage {
    pub function_name: String,
    pub tokens: Vec<Token>,
    pub params: Vec<Param>
}

/// API building calls to contracts ABI.
#[derive(Clone, Debug, PartialEq)]
pub struct Contract {
    /// ABI version
    abi_version: u8,
    /// Contract functions header parameters
    header: Vec<Param>,
    /// Contract functions.
    functions: HashMap<String, Function>,
    /// Contract events.
    events: HashMap<String, Event>,
    /// Contract initila data.
    data: HashMap<String, DataItem>,
}

impl Contract {
    /// Loads contract from json.
    pub fn load<T: io::Read>(reader: T) -> Result<Self> {
        // A little trick similar to `Param` deserialization: first deserialize JSON into temporary 
        // struct `SerdeContract` containing necessary fields and then repack fields into HashMap
        let mut serde_contract: SerdeContract = serde_json::from_reader(reader)?;
        let version = serde_contract.abi_version;

        if !SUPPORTED_VERSIONS.contains(&version) {
            fail!(AbiError::WrongVersion{ version: serde_contract.abi_version });
        }

        if version == 1 {
            if serde_contract.header.len() != 0 {
                return Err(AbiError::InvalidData {
                    msg: "Header parameters are not supported in ABI v1".into()
                }.into());
            }
            if serde_contract.set_time {
                serde_contract.header.push(Param { name: "time".into(), kind: ParamType::Time});
            }
        }

        let mut result = Self {
            abi_version: version,
            header: serde_contract.header,
            functions: HashMap::new(),
            events: HashMap::new(),
            data: HashMap::new(),
        };

        for function in serde_contract.functions {
            Self::check_params_support(version, function.inputs.iter())?;
            Self::check_params_support(version, function.outputs.iter())?;
            result.functions.insert(
                function.name.clone(),
                Function::from_serde(version, function, result.header.clone()));
        }

        for event in serde_contract.events {
            Self::check_params_support(version, event.inputs.iter())?;
            result.events.insert(event.name.clone(), Event::from_serde(version, event));
        }

        Self::check_params_support(version, serde_contract.data.iter().map(|val| &val.value))?;
        for data in serde_contract.data {
            result.data.insert(data.value.name.clone(), data);
        }

        Ok(result)
    }

    fn check_params_support<'a, T>(abi_version: u8, params: T) -> Result<()>
        where 
        T: std::iter::Iterator<Item = &'a Param>
    {
        for param in params {
            if !param.kind.is_supported(abi_version) {
                return Err(AbiError::InvalidData {
                    msg: "Header parameters are not supported in ABI v1".into()
                }.into());
            }
        }
        Ok(())
    }

    /// Returns `Function` struct with provided function name.
    pub fn function(&self, name: &str) -> Result<&Function> {
        self.functions.get(name).ok_or_else(|| AbiError::InvalidName { name: name.to_owned() }.into())
    }

    /// Returns `Function` struct with provided function id.
    pub fn function_by_id(&self, id: u32, input: bool) -> Result<&Function> {
        for (_, func) in &self.functions {
            let func_id = if input { func.get_input_id() } else { func.get_output_id() };
            if func_id == id {
                return Ok(func);
            }
        }

       Err(AbiError::InvalidFunctionId { id }.into())
    }

    /// Returns `Event` struct with provided function id.
    pub fn event_by_id(&self, id: u32) -> Result<&Event> {
        for (_, event) in &self.events {
            if event.get_id() == id {
                return Ok(event);
            }
        }

        Err(AbiError::InvalidFunctionId { id }.into())
    }

    /// Returns functions collection
    pub fn functions(&self) -> &HashMap<String, Function> {
        &self.functions
    }

    /// Returns header parameters set
    pub fn header(&self) -> &Vec<Param> {
        &self.header
    }

    /// Returns events collection
    pub fn events(&self) -> &HashMap<String, Event> {
        &self.events
    }

    /// Returns data collection
    pub fn data(&self) -> &HashMap<String, DataItem> {
        &self.data
    }

    /// Decodes contract answer and returns name of the function called
    pub fn decode_output(&self, data: SliceData, internal: bool) -> Result<DecodedMessage> {
        let original_data = data.clone();
        
        let func_id = Function::decode_output_id(data)?;

        if let Ok(func) = self.function_by_id(func_id, false){
            let tokens = func.decode_output(original_data, internal)?;

            Ok( DecodedMessage {
                function_name: func.name.clone(),
                tokens: tokens,
                params: func.output_params().clone()
            })
        } else {
            let event = self.event_by_id(func_id)?;
            let tokens = event.decode_input(original_data)?;

            Ok( DecodedMessage {
                function_name: event.name.clone(),
                tokens: tokens,
                params: event.input_params()
            })
        }
    }

    /// Decodes contract answer and returns name of the function called
    pub fn decode_input(&self, data: SliceData, internal: bool) -> Result<DecodedMessage> {
        let original_data = data.clone();
        
        let func_id = Function::decode_input_id(self.abi_version, data, &self.header, internal)?;

        let func = self.function_by_id(func_id, true)?;

        let tokens = func.decode_input(original_data, internal)?;

        Ok( DecodedMessage {
            function_name: func.name.clone(),
            tokens: tokens,
            params: func.input_params().clone()
        })
    }

    pub const DATA_MAP_KEYLEN: usize = 64;

    /// Changes initial values for public contract variables
    pub fn update_data(&self, data: SliceData, tokens: &[Token]) -> Result<SliceData> {
        let mut map = HashmapE::with_hashmap(
            Self::DATA_MAP_KEYLEN, 
            data.reference_opt(0),
        );

        for token in tokens {
            let builder = token.value.pack_into_chain(self.abi_version)?;
            let key = self.data
                .get(&token.name)
                .ok_or_else(||
                    AbiError::InvalidData { msg: format!("data item {} not found in contract ABI", token.name) }
                )?.key;

                map.set_builder(
                    key.write_to_new_cell().unwrap().into(), 
                    &builder, 
                )?;
        }

        Ok(map.write_to_new_cell()?.into())
    }

    // Gets public key from contract data
    pub fn get_pubkey(data: &SliceData) -> Result<Option<Vec<u8>>> {
        let map = HashmapE::with_hashmap(
            Self::DATA_MAP_KEYLEN,
            data.reference_opt(0),
        );
        map.get(0u64.write_to_new_cell()?.into())
            .map(|opt| opt.map(|slice| slice.get_bytestring(0)))
    }

    /// Sets public key into contract data
    pub fn insert_pubkey(data: SliceData, pubkey: &[u8]) -> Result<SliceData> {
        let pubkey_vec = pubkey.to_vec();
        let pubkey_len = pubkey_vec.len() * 8;
        let value = BuilderData::with_raw(pubkey_vec, pubkey_len).unwrap_or_default();

        let mut map = HashmapE::with_hashmap(
            Self::DATA_MAP_KEYLEN, 
<<<<<<< HEAD
            data.reference_opt(0),
=======
            data.reference_opt(0)
>>>>>>> 1f640b6b
        );
        map.set_builder(
            0u64.write_to_new_cell().unwrap().into(), 
            &value, 
        )?;
        Ok(map.write_to_new_cell()?.into())
    }

    /// Add sign to messsage body returned by `prepare_input_for_sign` function
    pub fn add_sign_to_encoded_input(
        &self,
        signature: &[u8],
        public_key: Option<&[u8]>,
        function_call: SliceData
    ) -> Result<BuilderData> {
        Function::add_sign_to_encoded_input(self.abi_version, signature, public_key, function_call)
    }
}

#[cfg(test)]
#[path = "tests/test_contract.rs"]
mod tests_common;
#[cfg(test)]
#[path = "tests/v1/test_contract.rs"]
mod tests_v1;
#[cfg(test)]
#[path = "tests/v2/test_contract.rs"]
mod tests_v2;<|MERGE_RESOLUTION|>--- conflicted
+++ resolved
@@ -344,11 +344,7 @@
 
         let mut map = HashmapE::with_hashmap(
             Self::DATA_MAP_KEYLEN, 
-<<<<<<< HEAD
-            data.reference_opt(0),
-=======
             data.reference_opt(0)
->>>>>>> 1f640b6b
         );
         map.set_builder(
             0u64.write_to_new_cell().unwrap().into(), 
