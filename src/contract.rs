--- conflicted
+++ resolved
@@ -11,23 +11,13 @@
 * limitations under the License.
 */
 
-<<<<<<< HEAD
-use crate::{
-    error::AbiError, event::Event, function::Function, param::Param, param_type::ParamType,
-    token::Token,
-};
+use crate::{TokenValue, error::AbiError, event::Event, function::Function, param::Param, param_type::ParamType, token::Token};
 use serde::de::Error as SerdeError;
 use serde::Deserialize;
-=======
-use crate::{TokenValue, error::AbiError, event::Event, function::Function, param::Param, param_type::ParamType, token::Token};
-use std::fmt::Display;
-use std::io;
-use std::collections::HashMap;
-use serde::de::{Error as SerdeError};
->>>>>>> 1a97cd82
 use serde_json;
 use smallvec::SmallVec;
 use std::collections::HashMap;
+use std::fmt::Display;
 use std::io;
 use ton_block::Serializable;
 use ton_types::{error, fail, BuilderData, HashmapE, Result, SliceData};
@@ -48,7 +38,7 @@
 
 impl AbiVersion {
     pub fn parse(str_version: &str) -> Result<Self> {
-        let parts: Vec<&str> = str_version.split(".").collect();
+        let parts: Vec<&str> = str_version.split('.').collect();
         if parts.len() < 2 {
             fail!(AbiError::InvalidVersion(format!("version must consist of two parts divided by `.` ({})", str_version)));
         }
@@ -170,17 +160,11 @@
 
 #[derive(Debug, Clone, PartialEq, Deserialize)]
 struct SerdeContract {
-<<<<<<< HEAD
-    /// ABI version.
-    #[serde(rename = "ABI version")]
-    pub abi_version: u8,
-=======
     /// ABI version up to 2.
     #[serde(rename="ABI version")]
     pub abi_version: Option<u8>,
     /// ABI version.
     pub version: Option<String>,
->>>>>>> 1a97cd82
     /// Set timestamp in message.
     #[serde(rename = "setTime")]
     #[serde(default = "bool_true")]
@@ -204,10 +188,6 @@
 pub struct DecodedMessage {
     pub function_name: String,
     pub tokens: Vec<Token>,
-<<<<<<< HEAD
-    pub params: Vec<Param>,
-=======
->>>>>>> 1a97cd82
 }
 
 /// API building calls to contracts ABI.
@@ -234,12 +214,6 @@
         // struct `SerdeContract` containing necessary fields and then repack fields into HashMap
         let mut serde_contract: SerdeContract = serde_json::from_reader(reader)?;
 
-<<<<<<< HEAD
-        if !SUPPORTED_VERSIONS.contains(&version) {
-            fail!(AbiError::WrongVersion {
-                version: serde_contract.abi_version
-            });
-=======
         let version = if let Some(str_version) = &serde_contract.version {
             AbiVersion::parse(str_version)?
         } else if let Some(version) = serde_contract.abi_version {
@@ -250,7 +224,6 @@
 
         if !version.is_supported() {
             fail!(AbiError::InvalidVersion(format!("Provided ABI version is not supported ({})", version)));
->>>>>>> 1a97cd82
         }
 
         if version.major == 1 {
@@ -286,24 +259,12 @@
             Self::check_params_support(&version, function.outputs.iter())?;
             result.functions.insert(
                 function.name.clone(),
-<<<<<<< HEAD
-                Function::from_serde(version, function, result.header.clone()),
-            );
-        }
-
-        for event in serde_contract.events {
-            Self::check_params_support(version, event.inputs.iter())?;
-            result
-                .events
-                .insert(event.name.clone(), Event::from_serde(version, event));
-=======
                 Function::from_serde(version.clone(), function, result.header.clone()));
         }
 
         for event in serde_contract.events {
             Self::check_params_support(&version, event.inputs.iter())?;
             result.events.insert(event.name.clone(), Event::from_serde(version.clone(), event));
->>>>>>> 1a97cd82
         }
 
         Self::check_params_support(&version, serde_contract.data.iter().map(|val| &val.value))?;
@@ -314,27 +275,15 @@
         Ok(result)
     }
 
-<<<<<<< HEAD
-    fn check_params_support<'a, T>(abi_version: u8, params: T) -> Result<()>
-    where
-        T: std::iter::Iterator<Item = &'a Param>,
-=======
     fn check_params_support<'a, T>(abi_version: &AbiVersion, params: T) -> Result<()>
         where 
         T: std::iter::Iterator<Item = &'a Param>
->>>>>>> 1a97cd82
     {
         for param in params {
             if !param.kind.is_supported(abi_version) {
                 return Err(AbiError::InvalidData {
-<<<<<<< HEAD
-                    msg: "Header parameters are not supported in ABI v1".into(),
-                }
-                .into());
-=======
                     msg: format!("Parameters of type {} are not supported in ABI v{}", param.kind, abi_version)
                 }.into());
->>>>>>> 1a97cd82
             }
         }
         Ok(())
@@ -418,12 +367,7 @@
 
             Ok(DecodedMessage {
                 function_name: func.name.clone(),
-<<<<<<< HEAD
                 tokens,
-                params: func.output_params().clone(),
-=======
-                tokens: tokens,
->>>>>>> 1a97cd82
             })
         } else {
             let event = self.event_by_id(func_id)?;
@@ -431,12 +375,7 @@
 
             Ok(DecodedMessage {
                 function_name: event.name.clone(),
-<<<<<<< HEAD
                 tokens,
-                params: event.input_params(),
-=======
-                tokens: tokens,
->>>>>>> 1a97cd82
             })
         }
     }
@@ -444,13 +383,8 @@
     /// Decodes contract answer and returns name of the function called
     pub fn decode_input(&self, data: SliceData, internal: bool) -> Result<DecodedMessage> {
         let original_data = data.clone();
-<<<<<<< HEAD
-
-        let func_id = Function::decode_input_id(self.abi_version, data, &self.header, internal)?;
-=======
         
         let func_id = Function::decode_input_id(self.abi_version.major, data, &self.header, internal)?;
->>>>>>> 1a97cd82
 
         let func = self.function_by_id(func_id, true)?;
 
@@ -458,12 +392,7 @@
 
         Ok(DecodedMessage {
             function_name: func.name.clone(),
-<<<<<<< HEAD
             tokens,
-            params: func.input_params().clone(),
-=======
-            tokens: tokens,
->>>>>>> 1a97cd82
         })
     }
 
@@ -474,14 +403,8 @@
         let mut map = HashmapE::with_hashmap(Self::DATA_MAP_KEYLEN, data.reference_opt(0));
 
         for token in tokens {
-<<<<<<< HEAD
-            let builder = token.value.pack_into_chain(self.abi_version)?;
-            let key = self
-                .data
-=======
             let builder = token.value.pack_into_chain(self.abi_version.major)?;
             let key = self.data
->>>>>>> 1a97cd82
                 .get(&token.name)
                 .ok_or_else(|| AbiError::InvalidData {
                     msg: format!("data item {} not found in contract ABI", token.name),
