--- conflicted
+++ resolved
@@ -13,28 +13,16 @@
 
 //! Contract function call builder.
 
-<<<<<<< HEAD
-use crate::{error::AbiError, param::Param, token::{Token, TokenValue}};
+use crate::{contract::ABI_VERSION_1_0, error::AbiError, param::Param, token::{SerializedValue, Token, TokenValue}};
 
 use crate::contract::{AbiVersion, SerdeFunction};
-=======
-use crate::{contract::ABI_VERSION_1_0, error::AbiError, param::Param, token::{SerializedValue, Token, TokenValue}};
- 
-use std::collections::HashMap;
-use sha2::{Digest, Sha256};
-use contract::{AbiVersion, SerdeFunction};
->>>>>>> 8cf969fe
 use ed25519::signature::Signer;
 use ed25519_dalek::{Keypair, SIGNATURE_LENGTH};
 use sha2::{Digest, Sha256};
 use smallvec::SmallVec;
 use std::collections::HashMap;
 use ton_block::Serializable;
-<<<<<<< HEAD
-use ton_types::{fail, BuilderData, Cell, IBitstring, Result, SliceData};
-=======
-use ton_types::{BuilderData, error, fail, IBitstring, Result, SliceData};
->>>>>>> 8cf969fe
+use ton_types::{BuilderData, fail, IBitstring, Result, SliceData};
 
 /// Contract function specification.
 #[derive(Debug, Clone, PartialEq)]
@@ -212,7 +200,7 @@
         if !internal {
             builder = match pair {
                 Some(pair) => {
-                    let signature = pair.sign(&hash).to_bytes().to_vec();
+                    let signature = pair.sign(hash.as_slice()).to_bytes().to_vec();
                     Self::fill_sign(
                         &self.abi_version,
                         Some(&signature),
@@ -238,13 +226,8 @@
     fn encode_header(
         &self,
         header_tokens: &HashMap<String, TokenValue>,
-<<<<<<< HEAD
-        internal: bool,
-    ) -> Result<Vec<BuilderData>> {
-=======
         internal: bool
     ) -> Result<Vec<SerializedValue>> {
->>>>>>> 8cf969fe
         let mut vec = vec![];
         if !internal {
             for param in &self.header {
@@ -287,14 +270,8 @@
             }
 
             for param in header {
-<<<<<<< HEAD
-                let (token_value, new_cursor) =
-                    TokenValue::read_from(&param.kind, cursor, false, abi_version)?;
-
-=======
                 let (token_value, new_cursor) = TokenValue::read_from(&param.kind, cursor, false, abi_version, false)?;
-    
->>>>>>> 8cf969fe
+
                 cursor = new_cursor;
                 tokens.push(Token {
                     name: param.name.clone(),
@@ -316,7 +293,7 @@
         input: &[Token],
         internal: bool,
         reserve_sign: bool,
-    ) -> Result<(BuilderData, Vec<u8>)> {
+    ) -> Result<(BuilderData, ton_types::UInt256)> {
         let params = self.input_params();
 
         if !Token::types_check(input, params.as_slice()) {
@@ -367,7 +344,7 @@
             builder = BuilderData::from_slice(&slice);
         }
 
-        let hash = builder.clone().into_cell()?.repr_hash().into_vec();
+        let hash = builder.clone().into_cell()?.repr_hash();
 
         Ok((builder, hash))
     }
@@ -379,12 +356,8 @@
         public_key: Option<&[u8]>,
         mut builder: BuilderData,
     ) -> Result<BuilderData> {
-<<<<<<< HEAD
-        if abi_version == 1 {
-=======
 
         if abi_version == &ABI_VERSION_1_0 {
->>>>>>> 8cf969fe
             // sign in reference
             if builder.references_free() == 0 {
                 fail!(AbiError::InvalidInputData {
