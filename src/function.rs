--- conflicted
+++ resolved
@@ -13,28 +13,16 @@
 
 //! Contract function call builder.
 
-<<<<<<< HEAD
-use crate::{
-    error::AbiError,
-    param::Param,
-    token::{Token, TokenValue},
-};
-
-use crate::contract::SerdeFunction;
-=======
 use crate::{error::AbiError, param::Param, token::{Token, TokenValue}};
- 
-use std::collections::HashMap;
-use sha2::{Digest, Sha256};
-use contract::{AbiVersion, SerdeFunction};
->>>>>>> 1a97cd82
+
+use crate::contract::{AbiVersion, SerdeFunction};
 use ed25519::signature::Signer;
 use ed25519_dalek::{Keypair, SIGNATURE_LENGTH};
 use sha2::{Digest, Sha256};
 use smallvec::SmallVec;
 use std::collections::HashMap;
 use ton_block::Serializable;
-use ton_types::{error, fail, BuilderData, Cell, IBitstring, Result, SliceData};
+use ton_types::{fail, BuilderData, Cell, IBitstring, Result, SliceData};
 
 /// Contract function specification.
 #[derive(Debug, Clone, PartialEq)]
@@ -57,15 +45,7 @@
 
 impl Function {
     /// Creates `Function` struct from parsed JSON struct `SerdeFunction`
-<<<<<<< HEAD
-    pub(crate) fn from_serde(
-        abi_version: u8,
-        serde_function: SerdeFunction,
-        header: Vec<Param>,
-    ) -> Self {
-=======
     pub(crate) fn from_serde(abi_version: AbiVersion, serde_function: SerdeFunction, header: Vec<Param>) -> Self {
->>>>>>> 1a97cd82
         let mut function = Function {
             abi_version,
             name: serde_function.name,
@@ -114,21 +94,10 @@
     /// Retruns ABI function signature
     pub fn get_function_signature(&self) -> String {
         let mut input_types = vec![];
-<<<<<<< HEAD
-        if self.abi_version == 1 {
-            input_types.append(
-                &mut self
-                    .header
-                    .iter()
-                    .map(|param| param.kind.type_signature())
-                    .collect::<Vec<String>>(),
-            )
-=======
         if self.abi_version.major == 1 {
             input_types.append(&mut self.header.iter()
                 .map(|param| param.kind.type_signature())
                 .collect::<Vec<String>>())
->>>>>>> 1a97cd82
         }
 
         input_types.append(
@@ -148,14 +117,7 @@
             .collect::<Vec<String>>()
             .join(",");
 
-<<<<<<< HEAD
-        format!(
-            "{}({})({})v{}",
-            self.name, input_types, output_types, self.abi_version
-        )
-=======
         format!("{}({})({})v{}", self.name, input_types, output_types, self.abi_version.major)
->>>>>>> 1a97cd82
     }
 
     pub fn calc_function_id(signature: &str) -> u32 {
@@ -193,15 +155,8 @@
     /// Parses the ABI function output to list of tokens.
     pub fn decode_output(&self, mut data: SliceData, _internal: bool) -> Result<Vec<Token>> {
         let id = data.get_next_u32()?;
-<<<<<<< HEAD
-        if id != self.get_output_id() {
-            Err(AbiError::WrongId { id })?
-        }
-        TokenValue::decode_params(self.output_params(), data, self.abi_version)
-=======
         if id != self.get_output_id() { Err(AbiError::WrongId { id } )? }
         TokenValue::decode_params(self.output_params(), data, self.abi_version.major)
->>>>>>> 1a97cd82
     }
 
     /// Parses the ABI function call to list of tokens.
@@ -250,16 +205,9 @@
                         self.abi_version.major,
                         Some(&signature),
                         Some(&pair.public.to_bytes()),
-<<<<<<< HEAD
-                        builder,
-                    )?
-                }
-                None => Self::fill_sign(self.abi_version, None, None, builder)?,
-=======
                         builder)?
                 },
                 None => Self::fill_sign(self.abi_version.major, None, None, builder)?
->>>>>>> 1a97cd82
             }
         }
 
@@ -289,14 +237,7 @@
                     }
                     vec.push(token.pack_into_chain(self.abi_version.major)?);
                 } else {
-<<<<<<< HEAD
-                    vec.push(
-                        TokenValue::get_default_value_for_header(&param.kind)?
-                            .pack_into_chain(self.abi_version)?,
-                    );
-=======
                     vec.push(TokenValue::get_default_value_for_header(&param.kind)?.pack_into_chain(self.abi_version.major)?);
->>>>>>> 1a97cd82
                 }
             }
         }
