
[package]
<<<<<<< HEAD
name = "ton_abi"
version = "2.1.0"
edition = "2018"

[dependencies]
ton_types = { git = "https://github.com/broxus/ton-labs-types.git" }
ton_block = { git = "https://github.com/broxus/ton-labs-block.git" }

base64 = "0.13.0"
num-bigint = "0.3"
hex = "0.4"
serde = { version = "1.0", features = ["derive"] }
serde_json = "1.0"
sha2 = "0.9"
ed25519 = "1.2.0"
ed25519-dalek = { git = "https://github.com/broxus/ed25519-dalek.git" }
chrono = "0.4"
byteorder = "1.3.2"
anyhow = "1.0.42"
num-traits = "0.2.11"
thiserror = "1.0.26"
smallvec = { version = "1.6.1", features = ["const_generics", "union", "write"] }

[dev-dependencies.rand]
version = "0.8.4"

[features]
ci_run = []
asm = ["sha2/asm", "ed25519-dalek/asm"]
=======
name = 'ton_abi'
version = "2.1.3"

[dependencies]

ton_types = { git = 'https://github.com/tonlabs/ton-labs-types.git', tag = '1.10.10' }
ton_block = { git = 'https://github.com/tonlabs/ton-labs-block.git', tag = '1.7.27' }
base64 = '0.10.0'
num-bigint = '0.2.2'
hex = '0.3.2'
serde = '1.0.91'
serde_json = '1.0.41'
serde_derive = '1.0.91'
sha2 = '0.8'
ed25519 = '1.0.1'
ed25519-dalek = '1.0.0-pre.4'
chrono = '0.4.9'
byteorder = '1.3.2'
failure = '0.1'
num-traits = '0.2.11'

[dev-dependencies]

pretty_assertions = '1.0'
rand = '0.7'

[features]

ci_run = [ ]
>>>>>>> 8cf969fe
<|MERGE_RESOLUTION|>--- conflicted
+++ resolved
@@ -1,6 +1,4 @@
-
 [package]
-<<<<<<< HEAD
 name = "ton_abi"
 version = "2.1.0"
 edition = "2018"
@@ -19,45 +17,14 @@
 ed25519-dalek = { git = "https://github.com/broxus/ed25519-dalek.git" }
 chrono = "0.4"
 byteorder = "1.3.2"
-anyhow = "1.0.42"
-num-traits = "0.2.11"
-thiserror = "1.0.26"
+anyhow = "1.0"
+num-traits = "0.2"
+thiserror = "1.0"
 smallvec = { version = "1.6.1", features = ["const_generics", "union", "write"] }
 
 [dev-dependencies.rand]
-version = "0.8.4"
+version = "0.8"
 
 [features]
 ci_run = []
-asm = ["sha2/asm", "ed25519-dalek/asm"]
-=======
-name = 'ton_abi'
-version = "2.1.3"
-
-[dependencies]
-
-ton_types = { git = 'https://github.com/tonlabs/ton-labs-types.git', tag = '1.10.10' }
-ton_block = { git = 'https://github.com/tonlabs/ton-labs-block.git', tag = '1.7.27' }
-base64 = '0.10.0'
-num-bigint = '0.2.2'
-hex = '0.3.2'
-serde = '1.0.91'
-serde_json = '1.0.41'
-serde_derive = '1.0.91'
-sha2 = '0.8'
-ed25519 = '1.0.1'
-ed25519-dalek = '1.0.0-pre.4'
-chrono = '0.4.9'
-byteorder = '1.3.2'
-failure = '0.1'
-num-traits = '0.2.11'
-
-[dev-dependencies]
-
-pretty_assertions = '1.0'
-rand = '0.7'
-
-[features]
-
-ci_run = [ ]
->>>>>>> 8cf969fe
+asm = ["sha2/asm", "ed25519-dalek/asm"]